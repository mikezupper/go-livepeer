syntax = "proto3";

package net;
option go_package = "./net";

// RPC calls implemented by the orchestrator
service Orchestrator {

  // Called by the broadcaster to request transcoder info from an orchestrator.
  rpc GetOrchestrator(OrchestratorRequest) returns (OrchestratorInfo);
  rpc EndTranscodingSession(EndTranscodingSessionRequest) returns (EndTranscodingSessionResponse);
  rpc Ping(PingPong) returns (PingPong);
}

service Transcoder {

  // Called by the transcoder to register to an orchestrator. The orchestrator
  // notifies registered transcoders of segments as they come in.
  rpc RegisterTranscoder(RegisterRequest) returns (stream NotifySegment);
}

message PingPong {
  // Implementation defined
  bytes value = 1;

}

// sent by Broadcaster to Orchestrator to terminate the transcoding session and free resources (used for verification sessions)
message EndTranscodingSessionRequest {
  // Data for transcoding authentication
  AuthToken auth_token   = 1;
}

message EndTranscodingSessionResponse {
}

// This request is sent by the broadcaster in `GetTranscoder` to request
// information on which transcoder to use.
message OrchestratorRequest {

  // Ethereum address of the broadcaster
  bytes address = 1;

  // Broadcaster's signature over its address
  bytes sig   = 2;

  // Features and constraints required by the broadcaster
  Capabilities capabilities = 3;
}

/*
  OSInfo needed to negotiate storages that will be used.
  It carries info needed to write to the storage.
*/
message OSInfo {

  enum StorageType {
    DIRECT     = 0;
    S3         = 1;
    GOOGLE     = 2;
  }

  // Storage type: direct, s3, ipfs.
  StorageType storageType = 1;

  S3OSInfo s3info = 16;
}

message S3OSInfo {

  // Host to use to connect to S3
  string host = 1;

  // Key (prefix) to use when uploading the object.
  string key = 2;

  // POST policy that S3 owner node creates to give write access to other node.
  string policy = 3;

  // Signature for POST policy.
  string signature = 4;

  // Needed for POST policy.
  string credential = 5;

  // Needed for POST policy.
  string xAmzDate = 6;
}

// PriceInfo conveys pricing info for transcoding services
message PriceInfo {
  // price in wei
  int64 pricePerUnit = 1;

  // Pixels covered in the price
  // Set price to 1 wei and pixelsPerUnit > 1 to have a smaller price granularity per pixel than 1 wei
  int64 pixelsPerUnit = 2;
}

message Capabilities {

    // Bit string of supported features - one bit per feature
    repeated uint64 bitstring = 1;

    // Bit string of features that are required to be supported
    repeated uint64 mandatories = 2;

    // Capacity corresponding to each capability
    map<uint32, uint32> capacities = 3;

    string version = 4;

    Constraints constraints = 5;

    // Non-binary capability constraints, such as supported ranges.
    message Constraints {
<<<<<<< HEAD
      message ModelConstraint {
        bool warm = 1;
      }

      map<string, ModelConstraint> models = 1; 
=======
            string minVersion = 1;
>>>>>>> 16246943
    }

    map<uint32, Constraints> constraints = 4;
}

// The orchestrator sends this in response to `GetOrchestrator`, containing
// miscellaneous data related to the job.
message OrchestratorInfo {

  // URI of the transcoder to use for submitting segments.
  string transcoder  = 1;

  // Parameters for probabilistic micropayment tickets
  TicketParams ticket_params = 2;

  // Price Info containing the price per pixel to transcode
  PriceInfo price_info = 3;

  // ETH address that should sign transcoded results
  bytes address = 4;

  // Features and constraints supported by the orchestrator
  Capabilities capabilities = 5;

  // Data for transcoding authentication
  AuthToken auth_token = 6;

  // Orchestrator returns info about own input object storage, if it wants it to be used.
  repeated OSInfo storage = 32;
}

// Data for transcoding authentication that is included in the OrchestratorInfo message during discovery
message AuthToken {
  // Record used to authenticate for a transcode session
  // Opaque to the receiver
  bytes token = 1;

  // ID of the transcode session that the token is authenticating for
  string session_id = 2;

  // Timestamp when the token expires
  int64 expiration = 3;
}

// Data included by the broadcaster when submitting a segment for transcoding.
message SegData {

  // Manifest ID this segment belongs to
  bytes manifestId = 1;

  // Sequence number of the segment to be transcoded
  int64 seq  = 2;

  // Hash of the segment data to be transcoded
  bytes hash = 3;

  // Transcoding profiles to use
  bytes profiles = 4;

  // Broadcaster signature for the segment. Corresponds to:
  // broadcaster.sign(manifestId | seqNo | dataHash | profiles)
  bytes sig  = 5;

  // Duration of the segment to be transcoded, in milliseconds
  int32 duration = 6;

  // Capabilities used by this segment.
  Capabilities capabilities = 7;

  // Data for transcoding authentication
  AuthToken auth_token = 8;

  // Calculate perceptual hash for this segment
  bool calc_perceptual_hash = 10;

  // Broadcaster's preferred storage medium(s)
  // XXX should we include this in a sig somewhere until certs are authenticated?
  repeated OSInfo storage = 32;

  // Transcoding profiles to use. Supersedes `profiles` field
  // Deprecated by `fullProfiles2` but may still be used for mpegts formats
  repeated VideoProfile fullProfiles = 33;

  // Transcoding profiles to use. Supersedes `fullProfiles` field
  // Deprecated by `fullProfiles3` but may still be used for integer FPS
  repeated VideoProfile fullProfiles2 = 34;

  // Transcoding profiles to use. Supersedes `fullProfiles2` field
  repeated VideoProfile fullProfiles3 = 35;

  // Transcoding parameters specific to this segment
  SegParameters segment_parameters = 37;

  // Force HW Session Reinit
  bool ForceSessionReinit = 38;
}

message SegParameters {
  // Start timestamp from which to start encoding
  // Milliseconds, from start of the file
  uint64 from = 1;
  // Skip all frames after that timestamp
  // Milliseconds, from start of the file
  uint64 to = 2;
}

message VideoProfile {
  // Name of VideoProfile
  string name = 16;

  // Width of VideoProfile
  int32 width = 17;

  // Height of VideoProfile
  int32 height = 18;

  // Bitrate of VideoProfile
  int32 bitrate =19;

  // FPS of VideoProfile
  uint32 fps = 20;

  // Desired output format
  enum Format {
    MPEGTS     = 0;
    MP4        = 1;
  }
  Format format = 21;

  // FPS Denominator of VideoProfile
  uint32 fpsDen = 22;

  enum Profile {
    ENCODER_DEFAULT       = 0;
    H264_BASELINE         = 1;
    H264_MAIN             = 2;
    H264_HIGH             = 3;
    H264_CONSTRAINED_HIGH = 4;
  }
  // Desired codec profile
  Profile profile = 23;

  // GOP interval
  int32 gop = 24;

  enum VideoCodec {
    H264 = 0;
    H265 = 1;
    VP8  = 2;
    VP9  = 3;
  }

  // Encoder (video codec)
  VideoCodec encoder = 25;

  int32 colorDepth = 26;

  enum ChromaSubsampling {
    CHROMA_420 = 0;
    CHROMA_422 = 1;
    CHROMA_444 = 2;
  }
  ChromaSubsampling chromaFormat = 27;
  uint32 quality = 28;
}

// Individual transcoded segment data.
message TranscodedSegmentData {

    // URL where the transcoded data can be downloaded from.
    string url = 1;

    // Amount of pixels processed (output pixels)
    int64 pixels = 2;

    // URL where the perceptual hash data can be downloaded from (can be empty)
    string perceptual_hash_url = 3;
}

// A set of transcoded segments following the profiles specified in the job.
message TranscodeData {

    // Transcoded data, in the order specified in the job options
    repeated TranscodedSegmentData segments = 1;

    // Signature of the hash of the concatenated hashes
    bytes sig = 2;
}

// Response that a transcoder sends after transcoding a segment.
message TranscodeResult {

    // Sequence number of the transcoded results.
    int64 seq = 1;

    // Result of transcoding can be an error, or successful with more info
    oneof result {
        string error = 2;
        TranscodeData data = 3;
    }

    // Used to notify a broadcaster of updated orchestrator information
    OrchestratorInfo info = 16;
}

// Sent by the transcoder to register itself to the orchestrator.
message RegisterRequest {

    // Shared secret for auth
    string secret = 1;

    // Transcoder capacity
    int64 capacity = 2;

    // Transcoder capabilities
    Capabilities capabilities = 3;
}

// Sent by the orchestrator to the transcoder
message NotifySegment {

    // URL of the segment to transcode.
    string url      = 1;

    // Configuration for the transcoding job
    SegData segData = 3;

    // ID for this particular transcoding task.
    int64 taskId   = 16;

    // All fields below are deprecated. May still be populated if necessary

    // Deprecated by segData. Job the segment belongs to.
    reserved 2; // Formerly "string job"

    // Deprecated by fullProfiles. Set of presets to transcode into.
    // Should be set to an invalid value to induce failures
    bytes profiles = 17;

    // Deprecated by segData. Transcoding configuration to use.
    reserved 33; // Formerly "repeated VideoProfile fullProfiles"
}

// Required parameters for probabilistic micropayment tickets
message TicketParams {
  // ETH address of the recipient
  bytes recipient = 1;

  // Pay out (in Wei) to the recipient if the ticket wins
  bytes face_value = 2;

  // Probability that the ticket wins
  bytes win_prob = 3;

  // 32 byte keccak-256 hash commitment to a random number provided
  // by the recipient
  bytes recipient_rand_hash = 4;

  // Value generated by recipient that the recipient can use
  // to derive the random number corresponding to the recipient's hash commitment
  bytes seed = 5;

  // Block number at which the current set of advertised TicketParams is no longer valid
  bytes expiration_block = 6;

  // Expected ticket expiration params
  TicketExpirationParams expiration_params = 7;
}

// Sender Params (nonces and signatures)
message TicketSenderParams {
  // Monotonically increasing counter that makes the ticket
  // unique relative to a particular hash commitment to a recipient's random number
  uint32 sender_nonce = 1;

  // Sender signature over the ticket
  bytes sig = 2;
}

// Ticket params for expiration related validation
message TicketExpirationParams {
  // Round during which tickets are created
  int64 creation_round = 1;

  // Block hash associated with creation_round
  bytes creation_round_block_hash = 2;
}

// Payment for transcoding video segments
// A payment can constitute of multiple tickets
// A broadcaster might need to send multiple tickets to top up his credit with an Orchestrator
message Payment {
  // Probabilistic micropayment ticket parameters
  // These remain the same even when sending multiple tickets
  TicketParams ticket_params = 1;

  // ETH address of the sender
  bytes sender = 2;

  // Ticket params for expiration related validation
  TicketExpirationParams expiration_params = 3;

  repeated TicketSenderParams ticket_sender_params = 4;

  // O's last known price
  PriceInfo expected_price = 5;
}<|MERGE_RESOLUTION|>--- conflicted
+++ resolved
@@ -112,20 +112,21 @@
 
     Constraints constraints = 5;
 
+    // Non-binary general constraints.
+    message Constraints {
+      string minVersion = 1;
+    }
+
     // Non-binary capability constraints, such as supported ranges.
-    message Constraints {
-<<<<<<< HEAD
+    message CapabilityConstraints {
       message ModelConstraint {
         bool warm = 1;
       }
 
       map<string, ModelConstraint> models = 1; 
-=======
-            string minVersion = 1;
->>>>>>> 16246943
     }
 
-    map<uint32, Constraints> constraints = 4;
+    map<uint32, CapabilityConstraints> capabilityConstraints = 6;
 }
 
 // The orchestrator sends this in response to `GetOrchestrator`, containing
