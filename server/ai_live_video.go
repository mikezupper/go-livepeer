--- conflicted
+++ resolved
@@ -530,17 +530,11 @@
 	}
 
 	params.node.LivePipelines[stream] = &core.LivePipeline{
-<<<<<<< HEAD
 		RequestID:  params.liveParams.requestID,
 		Pipeline:   params.liveParams.pipeline,
 		DataWriter: params.liveParams.dataWriter,
 		StreamID:   params.liveParams.streamID,
-=======
-		RequestID: params.liveParams.requestID,
-		Pipeline:  params.liveParams.pipeline,
-		StreamID:  params.liveParams.streamID,
-		OutCond:   sync.NewCond(params.node.LiveMu),
->>>>>>> aca2275f
+    OutCond:   sync.NewCond(params.node.LiveMu),
 	}
 }
 
@@ -812,7 +806,23 @@
 	}()
 }
 
-<<<<<<< HEAD
+func getOutWriter(stream string, node *core.LivepeerNode) (*media.RingBuffer, string) {
+	node.LiveMu.Lock()
+	defer node.LiveMu.Unlock()
+	sess, exists := node.LivePipelines[stream]
+	if !exists || sess.Closed {
+		return nil, ""
+	}
+	// could be nil if we haven't gotten an orchestrator yet
+	for sess.OutWriter == nil {
+		sess.OutCond.Wait()
+		if sess.Closed {
+			return nil, ""
+		}
+	}
+	return sess.OutWriter, sess.RequestID
+}
+
 func startDataSubscribe(ctx context.Context, url *url.URL, params aiRequestParams, sess *AISession) {
 	//only start DataSubscribe if enabled
 	if params.liveParams.dataWriter == nil {
@@ -935,24 +945,8 @@
 			clog.V(8).Info(ctx, "data subscribe read completed", "seq", seq, "bytes", humanize.Bytes(uint64(readBytes)), "messages", readMessages, "took", time.Since(copyStartTime))
 		}
 	}()
-=======
-func getOutWriter(stream string, node *core.LivepeerNode) (*media.RingBuffer, string) {
-	node.LiveMu.Lock()
-	defer node.LiveMu.Unlock()
-	sess, exists := node.LivePipelines[stream]
-	if !exists || sess.Closed {
-		return nil, ""
-	}
-	// could be nil if we haven't gotten an orchestrator yet
-	for sess.OutWriter == nil {
-		sess.OutCond.Wait()
-		if sess.Closed {
-			return nil, ""
-		}
-	}
-	return sess.OutWriter, sess.RequestID
->>>>>>> aca2275f
-}
+}
+
 
 func (a aiRequestParams) inputStreamExists() bool {
 	if a.node == nil {
